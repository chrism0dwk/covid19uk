[tool.poetry]
name = "covid19uk"
version = "0.5.0"
description = "Spatial stochastic SEIR analysis of COVID-19 in the UK"
authors = ["Chris Jewell <c.jewell@lancaster.ac.uk>"]
license = "MIT"
packages = [
    {include = "covid"}
]

[tool.poetry.dependencies]
python = "^3.7"
pandas = "^1.1.3"
geopandas = "^0.8.1"
mapclassify = "^2.3.0"
PyYAML = "^5.3.1"
descartes = "^1.1.0"
matplotlib = "^3.3.2"
xlrd = "^1.2.0"
tqdm = "^4.50.2"
<<<<<<< HEAD
openpyxl = "^3.0.5"
h5py = "^3.1.0"
gemlib = {git = "http://fhm-chicas-code.lancs.ac.uk/GEM/gemlib.git", branch="develop"}
=======
h5py = "^2.10.0"
gemlib = {git = "http://fhm-chicas-code.lancs.ac.uk/GEM/gemlib.git"}
>>>>>>> 6274bc57
xarray = "^0.16.1"
seaborn = "^0.11.0"
ruffus = "^2.8.4"
jedi = "^0.17.2"
<<<<<<< HEAD
psycopg2 = "^2.8.6"
pymongo = "^3.11.3"
xarray-mongodb = "^0.2.1"
=======
XlsxWriter = "^1.3.7"
netCDF4 = "^1.5.6"
dask = {extras = ["array"], version = "^2021.2.0"}
>>>>>>> 6274bc57

[tool.poetry.dev-dependencies]
ipython = "^7.18.1"
jupyter = "^1.0.0"
flake8 = "^3.8.4"
black = "^20.8b1"
pytest = "^6.2.1"
jedi = "^0.17.2"

[tool.black]
line-length = 80
include = '\.pyi?$'

[build-system]
requires = ["poetry-core>=1.0.0"]
build-backend = "poetry.core.masonry.api"<|MERGE_RESOLUTION|>--- conflicted
+++ resolved
@@ -18,27 +18,15 @@
 matplotlib = "^3.3.2"
 xlrd = "^1.2.0"
 tqdm = "^4.50.2"
-<<<<<<< HEAD
-openpyxl = "^3.0.5"
 h5py = "^3.1.0"
 gemlib = {git = "http://fhm-chicas-code.lancs.ac.uk/GEM/gemlib.git", branch="develop"}
-=======
-h5py = "^2.10.0"
-gemlib = {git = "http://fhm-chicas-code.lancs.ac.uk/GEM/gemlib.git"}
->>>>>>> 6274bc57
 xarray = "^0.16.1"
 seaborn = "^0.11.0"
 ruffus = "^2.8.4"
 jedi = "^0.17.2"
-<<<<<<< HEAD
-psycopg2 = "^2.8.6"
-pymongo = "^3.11.3"
-xarray-mongodb = "^0.2.1"
-=======
 XlsxWriter = "^1.3.7"
 netCDF4 = "^1.5.6"
 dask = {extras = ["array"], version = "^2021.2.0"}
->>>>>>> 6274bc57
 
 [tool.poetry.dev-dependencies]
 ipython = "^7.18.1"
