--- conflicted
+++ resolved
@@ -1,10 +1,6 @@
 [tool.poetry]
 name = "covid19uk"
-<<<<<<< HEAD
 version = "0.7.0-alpha.0"
-=======
-version = "0.5.5"
->>>>>>> 16bad2b7
 description = "Spatial stochastic SEIR analysis of COVID-19 in the UK"
 authors = ["Chris Jewell <c.jewell@lancaster.ac.uk>"]
 license = "MIT"
@@ -22,15 +18,9 @@
 matplotlib = "^3.3.2"
 xlrd = "^1.2.0"
 tqdm = "^4.50.2"
-<<<<<<< HEAD
 h5py = "^3.1.0"
 gemlib = {git = "http://fhm-chicas-code.lancs.ac.uk/GEM/gemlib.git", branch="develop"}
-xarray = "^0.16.1"
-=======
-h5py = "^2.10.0"
-gemlib = {git = "http://fhm-chicas-code.lancs.ac.uk/GEM/gemlib.git"}
 xarray = {extras = ["netcdf4"], version = "^0.17.0"}
->>>>>>> 16bad2b7
 seaborn = "^0.11.0"
 ruffus = "^2.8.4"
 jedi = "^0.17.2"
