[tool.poetry]
name = "covid19uk"
version = "0.2.0"
description = "Spatial stochastic SEIR analysis of COVID-19 in the UK"
authors = ["Chris Jewell <c.jewell@lancaster.ac.uk>"]
license = "MIT"

[tool.poetry.dependencies]
python = "^3.7"
pandas = "^1.1.3"
geopandas = "^0.8.1"
mapclassify = "^2.3.0"
PyYAML = "^5.3.1"
descartes = "^1.1.0"
matplotlib = "^3.3.2"
xlrd = "^1.2.0"
tqdm = "^4.50.2"
openpyxl = "^3.0.5"
h5py = "^2.10.0"
<<<<<<< HEAD
tf-nightly = "^2.4.0.dev20201021"
=======
tf-nightly = "2.5.0.dev20201027"
>>>>>>> b59b68a7
gemlib = {git = "http://fhm-chicas-code.lancs.ac.uk/GEM/gemlib.git"}
xarray = "^0.16.1"
seaborn = "^0.11.0"

[tool.poetry.dev-dependencies]
ipython = "^7.18.1"
jupyter = "^1.0.0"
flake8 = "^3.8.4"
black = "^20.8b1"

[tool.black]
line-length = 80
include = '\.pyi?$'

[build-system]
requires = ["poetry-core>=1.0.0"]
build-backend = "poetry.core.masonry.api"<|MERGE_RESOLUTION|>--- conflicted
+++ resolved
@@ -17,11 +17,7 @@
 tqdm = "^4.50.2"
 openpyxl = "^3.0.5"
 h5py = "^2.10.0"
-<<<<<<< HEAD
-tf-nightly = "^2.4.0.dev20201021"
-=======
 tf-nightly = "2.5.0.dev20201027"
->>>>>>> b59b68a7
 gemlib = {git = "http://fhm-chicas-code.lancs.ac.uk/GEM/gemlib.git"}
 xarray = "^0.16.1"
 seaborn = "^0.11.0"
