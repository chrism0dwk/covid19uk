"""Represents the analytic pipeline as a ruffus chain"""

import os
import warnings
import yaml
from datetime import datetime
from uuid import uuid1
import json
import s3fs
import netCDF4 as nc
import s3fs
import pandas as pd
import ruffus as rf


from covid.tasks import (
    assemble_data,
    mcmc,
    thin_posterior,
    reproduction_number,
    overall_rt,
    predict,
    summarize,
    within_between,
    case_exceedance,
    summary_geopackage,
    insample_predictive_timeseries,
    summary_longformat,
)

__all__ = ["run_pipeline"]


def _make_append_work_dir(work_dir):
    return lambda filename: os.path.expandvars(os.path.join(work_dir, filename))


def _create_metadata(config):
    return dict(
        pipeline_id=uuid1().hex,
        created_at=str(datetime.now()),
        inference_library="GEM",
        inference_library_version="0.1.alpha0",
        pipeline_config=json.dumps(config, default=str),
    )


def _create_nc_file(output_file, meta_data_dict):
    nc_file = nc.Dataset(output_file, "w", format="NETCDF4")
    for k, v in meta_data_dict.items():
        setattr(nc_file, k, v)
    nc_file.close()


def run_pipeline(global_config, results_directory, cli_options):

    wd = _make_append_work_dir(results_directory)

    pipeline_meta = _create_metadata(global_config)

    # Pipeline starts here
    @rf.mkdir(results_directory)
    @rf.originate(wd("config.yaml"), global_config)
    def save_config(output_file, config):
        with open(output_file, "w") as f:
            yaml.dump(config, f)

    @rf.follows(save_config)
    @rf.originate(wd("inferencedata.nc"), global_config)
    def process_data(output_file, config):

        _create_nc_file(output_file, pipeline_meta)
        assemble_data(output_file, config["ProcessData"])

    @rf.transform(
        process_data,
        rf.formatter(),
        wd("posterior.hd5"),
        global_config,
    )
    def run_mcmc(input_file, output_file, config):
        mcmc(input_file, output_file, config["Mcmc"])

    @rf.transform(
        input=run_mcmc,
        filter=rf.formatter(),
        output=wd("thin_samples.pkl"),
        extras=[global_config],
    )
    def thin_samples(input_file, output_file, config):
        thin_posterior(input_file, output_file, config["ThinPosterior"])

    # Rt related steps
    rf.transform(
        input=[[process_data, thin_samples]],
        filter=rf.formatter(),
        output=wd("reproduction_number.nc"),
    )(reproduction_number)

    rf.transform(
        input=reproduction_number,
        filter=rf.formatter(),
        output=wd("national_rt.xlsx"),
    )(overall_rt)

    # In-sample prediction
    @rf.transform(
        input=[[process_data, thin_samples]],
        filter=rf.formatter(),
        output=wd("insample7.nc"),
    )
    def insample7(input_files, output_file):
        predict(
            data=input_files[0],
            posterior_samples=input_files[1],
            output_file=output_file,
            initial_step=-7,
            num_steps=28,
        )

    @rf.transform(
        input=[[process_data, thin_samples]],
        filter=rf.formatter(),
        output=wd("insample14.nc"),
    )
    def insample14(input_files, output_file):
        return predict(
            data=input_files[0],
            posterior_samples=input_files[1],
            output_file=output_file,
            initial_step=-14,
            num_steps=28,
        )

    # Medium-term prediction
    @rf.transform(
        input=[[process_data, thin_samples]],
        filter=rf.formatter(),
        output=wd("medium_term.nc"),
    )
    def medium_term(input_files, output_file):
        return predict(
            data=input_files[0],
            posterior_samples=input_files[1],
            output_file=output_file,
            initial_step=-1,
            num_steps=61,
        )

    # Summarisation
    rf.transform(
        input=reproduction_number,
        filter=rf.formatter(),
        output=wd("rt_summary.csv"),
    )(summarize.rt)

    rf.transform(
        input=medium_term,
        filter=rf.formatter(),
        output=wd("infec_incidence_summary.csv"),
    )(summarize.infec_incidence)

    rf.transform(
        input=[[process_data, medium_term]],
        filter=rf.formatter(),
        output=wd("prevalence_summary.csv"),
    )(summarize.prevalence)

    rf.transform(
        input=[[process_data, thin_samples]],
        filter=rf.formatter(),
        output=wd("within_between_summary.csv"),
    )(within_between)

    @rf.transform(
        input=[[process_data, insample7, insample14]],
        filter=rf.formatter(),
        output=wd("exceedance_summary.csv"),
    )
    def exceedance(input_files, output_file):
        exceed7 = case_exceedance((input_files[0], input_files[1]), 7)
        exceed14 = case_exceedance((input_files[0], input_files[2]), 14)
        df = pd.DataFrame(
            {"Pr(pred<obs)_7": exceed7, "Pr(pred<obs)_14": exceed14},
            index=exceed7.coords["location"],
        )
        df.to_csv(output_file)

    # Plot in-sample
    # @rf.transform(
    #     input=[insample7, insample14],
    #     filter=rf.formatter(".+/insample(?P<LAG>\d+).nc"),
    #     add_inputs=rf.add_inputs(process_data),
    #     output="{path[0]}/insample_plots{LAG[0]}",
    #     extras=["{LAG[0]}"],
    # )
    # def plot_insample_predictive_timeseries(input_files, output_dir, lag):
    #     insample_predictive_timeseries(input_files, output_dir, lag)

    # Geopackage
    rf.transform(
        [
            [
                process_data,
                summarize.rt,
                summarize.infec_incidence,
                summarize.prevalence,
                within_between,
                exceedance,
            ]
        ],
        rf.formatter(),
        wd("prediction.gpkg"),
        global_config["Geopackage"],
    )(summary_geopackage)

    rf.cmdline.run(cli_options)

    # DSTL Summary
    rf.transform(
        [
            [
                process_data,
                insample7,
                insample14,
                medium_term,
                reproduction_number,
            ]
        ],
        rf.formatter(),
        wd("summary_longformat.xlsx"),
    )(summary_longformat)

<<<<<<< HEAD
=======
    # Copy results to AWS

>>>>>>> d76bb321
    @rf.active_if(cli_options.aws)
    @rf.transform(
        input=[
            process_data,
            run_mcmc,
            insample7,
            insample14,
            medium_term,
            reproduction_number,
        ],
        filter=rf.formatter(),
        output="{subdir[0][0]}/{basename[0]}{ext[0]}",
        extras=[global_config["AWSS3"]],
    )
    def upload_to_aws(input_file, output_file, config):
        obj_path = f"{config['bucket']}/{output_file}"
        s3 = s3fs.S3FileSystem(profile=config["profile"])
        if not s3.exists(obj_path):
<<<<<<< HEAD
            print(f"Copy {input_file} to {obj_path}", flush=True)
=======
>>>>>>> d76bb321
            s3.put(input_file, obj_path)
        else:
            warnings.warn(f"Path '{obj_path}' already exists, not uploading.")

    rf.cmdline.run(cli_options)<|MERGE_RESOLUTION|>--- conflicted
+++ resolved
@@ -231,11 +231,7 @@
         wd("summary_longformat.xlsx"),
     )(summary_longformat)
 
-<<<<<<< HEAD
-=======
     # Copy results to AWS
-
->>>>>>> d76bb321
     @rf.active_if(cli_options.aws)
     @rf.transform(
         input=[
@@ -254,10 +250,6 @@
         obj_path = f"{config['bucket']}/{output_file}"
         s3 = s3fs.S3FileSystem(profile=config["profile"])
         if not s3.exists(obj_path):
-<<<<<<< HEAD
-            print(f"Copy {input_file} to {obj_path}", flush=True)
-=======
->>>>>>> d76bb321
             s3.put(input_file, obj_path)
         else:
             warnings.warn(f"Path '{obj_path}' already exists, not uploading.")
