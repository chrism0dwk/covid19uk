--- conflicted
+++ resolved
@@ -592,15 +592,8 @@
     parser.add_argument(
         "-o", "--output", type=str, help="Output file", required=True
     )
-<<<<<<< HEAD
-    parser.add_argument(
-        "data_file",
-        type=str,
-        help="Data pickle file",
-    )
-=======
     parser.add_argument("data_file", type=str, help="Data NetCDF file")
->>>>>>> d76bb321
+
     args = parser.parse_args()
 
     with open(args.config, "r") as f:
