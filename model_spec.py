"""Implements the COVID SEIR model as a TFP Joint Distribution"""

import geopandas as gp
import numpy as np
import tensorflow as tf
import tensorflow_probability as tfp

from gemlib.distributions import DiscreteTimeStateTransitionModel
from covid.util import impute_previous_cases
import covid.data as data

tfd = tfp.distributions
DTYPE = np.float64

STOICHIOMETRY = np.array([[-1, 1, 0, 0], [0, -1, 1, 0], [0, 0, -1, 1]])
TIME_DELTA = 1.0
XI_FREQ = 14  # baseline transmission changes every 14 days
NU = tf.constant(0.28, dtype=DTYPE)  # E->I rate assumed known.


def read_covariates(paths, date_low, date_high):
    """Loads covariate data

    :param paths: a dictionary of paths to data with keys {'mobility_matrix',
                  'population_size', 'commute_volume'}
    :returns: a dictionary of covariate information to be consumed by the model
              {'C': commute_matrix, 'W': traffic_flow, 'N': population_size}
    """
    mobility = data.read_mobility(paths["mobility_matrix"])
    popsize = data.read_population(paths["population_size"])
    commute_volume = data.read_traffic_flow(
        paths["commute_volume"], date_low=date_low, date_high=date_high
    )

    geo = gp.read_file(paths["geopackage"])
    geo = geo.loc[geo["lad19cd"].str.startswith("E")]
    tier_restriction = data.read_tier_restriction_data(
        paths["tier_restriction_csv"],
        geo[["lad19cd", "lad19nm"]],
        date_low,
        date_high,
    )
    return dict(
        C=mobility.to_numpy().astype(DTYPE),
        W=commute_volume.to_numpy().astype(DTYPE),
        N=popsize.to_numpy().astype(DTYPE),
        L=tier_restriction.astype(DTYPE),
    )


def impute_censored_events(cases):
    """Imputes censored S->E and E->I events using geometric
       sampling algorithm in `impute_previous_cases`

    There are application-specific magic numbers hard-coded below,
    which reflect experimentation to get the right lag between EI and
    IR events, and SE and EI events respectively.  These were chosen
    by experimentation and examination of the resulting epidemic
    trajectories.

    :param cases: a MxT matrix of case numbers (I->R)
    :returns: a MxTx3 tensor of events where the first two indices of
              the right-most dimension contain the imputed event times.
    """
    ei_events, lag_ei = impute_previous_cases(cases, 0.21)
    se_events, lag_se = impute_previous_cases(ei_events, 0.28)
    ir_events = np.pad(cases, ((0, 0), (lag_ei + lag_se - 2, 0)))
    ei_events = np.pad(ei_events, ((0, 0), (lag_se - 1, 0)))
    return tf.stack([se_events, ei_events, ir_events], axis=-1)


def CovidUK(covariates, initial_state, initial_step, num_steps, priors):
    def beta1():
        return tfd.Normal(
            loc=tf.constant(0.0, dtype=DTYPE),
            scale=tf.constant(1000.0, dtype=DTYPE),
        )

    def beta2():
        return tfd.Gamma(
            concentration=tf.constant(3.0, dtype=DTYPE),
            rate=tf.constant(10.0, dtype=DTYPE),
        )

    def beta3():
        return tfd.Sample(
            tfd.Normal(
                loc=tf.constant(0.0, dtype=DTYPE),
                scale=tf.constant(100.0, dtype=DTYPE),
            ),
            sample_shape=2,
        )

    def xi(beta1):
        sigma = tf.constant(0.4, dtype=DTYPE)
        phi = tf.constant(24.0, dtype=DTYPE)
        kernel = tfp.math.psd_kernels.MaternThreeHalves(sigma, phi)
        idx_pts = tf.cast(tf.range(num_steps // XI_FREQ) * XI_FREQ, dtype=DTYPE)
        return tfd.GaussianProcess(
            kernel,
            mean_fn=lambda idx: beta1,
            index_points=idx_pts[:, tf.newaxis],
        )

    def gamma():
        return tfd.Gamma(
            concentration=tf.constant(
                priors["gamma"]["concentration"], dtype=DTYPE
            ),
            rate=tf.constant(priors["gamma"]["rate"], dtype=DTYPE),
        )

    def seir(beta2, beta3, xi, gamma):

        beta2 = tf.convert_to_tensor(beta2, DTYPE)
        beta3 = tf.convert_to_tensor(beta3, DTYPE)
        xi = tf.convert_to_tensor(xi, DTYPE)
        gamma = tf.convert_to_tensor(gamma, DTYPE)

        L = tf.convert_to_tensor(covariates["L"], DTYPE)
        L = L - tf.reduce_mean(L, axis=0)

        def transition_rate_fn(t, state):
            C = tf.convert_to_tensor(covariates["C"], dtype=DTYPE)
            C = tf.linalg.set_diag(
                C + tf.transpose(C), tf.zeros(C.shape[0], dtype=DTYPE)
            )
            W = tf.constant(np.squeeze(covariates["W"]), dtype=DTYPE)
            N = tf.constant(np.squeeze(covariates["N"]), dtype=DTYPE)

            w_idx = tf.clip_by_value(tf.cast(t, tf.int64), 0, W.shape[0] - 1)
            commute_volume = tf.gather(W, w_idx)
            xi_idx = tf.cast(
                tf.clip_by_value(t // XI_FREQ, 0, xi.shape[0] - 1),
                dtype=tf.int64,
            )
            xi_ = tf.gather(xi, xi_idx)

            L_idx = tf.clip_by_value(tf.cast(t, tf.int64), 0, L.shape[0] - 1)
            Lt = tf.gather(L, L_idx)
            xB = tf.linalg.matvec(Lt, beta3)

            infec_rate = tf.math.exp(xi_ + xB) * (
                state[..., 2]
                + beta2
                * commute_volume
                * tf.linalg.matvec(C, state[..., 2] / tf.squeeze(N))
            )
            infec_rate = (
                infec_rate / tf.squeeze(N) + 0.000000001
            )  # Vector of length nc

            ei = tf.broadcast_to(
                [NU], shape=[state.shape[0]]
            )  # Vector of length nc
            ir = tf.broadcast_to(
                [gamma], shape=[state.shape[0]]
            )  # Vector of length nc

            return [infec_rate, ei, ir]

        return DiscreteTimeStateTransitionModel(
            transition_rates=transition_rate_fn,
            stoichiometry=STOICHIOMETRY,
            initial_state=initial_state,
            initial_step=initial_step,
            time_delta=TIME_DELTA,
            num_steps=num_steps,
        )

    return tfd.JointDistributionNamed(
        dict(
            beta1=beta1, beta2=beta2, beta3=beta3, xi=xi, gamma=gamma, seir=seir
        )
    )


def next_generation_matrix_fn(covar_data, param):
    """The next generation matrix calculates the force of infection from
    individuals in metapopulation i to all other metapopulations j during
    a typical infectious period (1/gamma). i.e.

      \[ A_{ij} = S_j * \beta_1 ( 1 + \beta_2 * w_t * C_{ij} / N_i) / N_j / gamma \]

<<<<<<< HEAD
def next_generation_matrix_fn(covar_data, param):
    """The next generation matrix calculates the force of infection from
    individuals in metapopulation i to all other metapopulations j during
    a typical infectious period (1/gamma). i.e.

      \[ A_{ij} = S_j * \beta_1 ( 1 + \beta_2 * w_t * C_{ij} / N_i) / N_j / gamma \]

=======
>>>>>>> b59b68a7
    :param covar_data: a dictionary of covariate data
    :param param: a dictionary of parameters
    :returns: a function taking arguments `t` and `state` giving the time and
              epidemic state (SEIR) for which the NGM is to be calculated.  This
              function in turn returns an MxM next generation matrix.
    """

    def fn(t, state):
        L = tf.convert_to_tensor(covar_data["L"], DTYPE)
        L = L - tf.reduce_mean(L, axis=0)

        C = tf.convert_to_tensor(covar_data["C"], dtype=DTYPE)
        C = tf.linalg.set_diag(
            C + tf.transpose(C), tf.zeros(C.shape[0], dtype=DTYPE)
        )
        W = tf.constant(covar_data["W"], dtype=DTYPE)
        N = tf.constant(covar_data["N"], dtype=DTYPE)

        w_idx = tf.clip_by_value(tf.cast(t, tf.int64), 0, W.shape[0] - 1)
        commute_volume = tf.gather(W, w_idx)
        xi_idx = tf.cast(
            tf.clip_by_value(t // XI_FREQ, 0, param["xi"].shape[0] - 1),
            dtype=tf.int64,
        )
        xi = tf.gather(param["xi"], xi_idx)
<<<<<<< HEAD
        beta = tf.math.exp(xi)
=======
>>>>>>> b59b68a7

        L_idx = tf.clip_by_value(tf.cast(t, tf.int64), 0, L.shape[0] - 1)
        Lt = tf.gather(L, L_idx)
        xB = tf.linalg.matvec(Lt, param["beta3"])

        beta = tf.math.exp(xi + xB)

        ngm = beta[tf.newaxis, :] * (
            tf.eye(C.shape[0], dtype=state.dtype)
            + param["beta2"] * commute_volume * C / N[tf.newaxis, :]
        )
        ngm = (
            ngm
            * state[..., 0][..., tf.newaxis]
            / (N[:, tf.newaxis] * param["gamma"])
        )
        return ngm

    return fn<|MERGE_RESOLUTION|>--- conflicted
+++ resolved
@@ -182,16 +182,6 @@
 
       \[ A_{ij} = S_j * \beta_1 ( 1 + \beta_2 * w_t * C_{ij} / N_i) / N_j / gamma \]
 
-<<<<<<< HEAD
-def next_generation_matrix_fn(covar_data, param):
-    """The next generation matrix calculates the force of infection from
-    individuals in metapopulation i to all other metapopulations j during
-    a typical infectious period (1/gamma). i.e.
-
-      \[ A_{ij} = S_j * \beta_1 ( 1 + \beta_2 * w_t * C_{ij} / N_i) / N_j / gamma \]
-
-=======
->>>>>>> b59b68a7
     :param covar_data: a dictionary of covariate data
     :param param: a dictionary of parameters
     :returns: a function taking arguments `t` and `state` giving the time and
@@ -217,10 +207,6 @@
             dtype=tf.int64,
         )
         xi = tf.gather(param["xi"], xi_idx)
-<<<<<<< HEAD
-        beta = tf.math.exp(xi)
-=======
->>>>>>> b59b68a7
 
         L_idx = tf.clip_by_value(tf.cast(t, tf.int64), 0, L.shape[0] - 1)
         Lt = tf.gather(L, L_idx)
